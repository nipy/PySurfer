--- conflicted
+++ resolved
@@ -1,13 +1,8 @@
 import os
 from os.path import join as pjoin
-<<<<<<< HEAD
-import time
-from subprocess import call
-=======
 from tempfile import mktemp
 
 from subprocess import Popen, PIPE
->>>>>>> ad8bf565
 import gzip
 import numpy as np
 import nibabel as nib
